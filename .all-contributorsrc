{
  "files": [
    "README.md"
  ],
  "imageSize": 100,
  "commit": false,
  "contributors": [
    {
      "login": "danzrou",
      "name": "Dan Roujinsky",
      "avatar_url": "https://avatars3.githubusercontent.com/u/6433766?v=4",
      "profile": "https://github.com/danzrou",
      "contributions": [
        "doc",
        "code",
        "ideas"
      ]
    },
    {
<<<<<<< HEAD
      "login": "ronnetzer",
      "name": "Ron Netzer",
      "avatar_url": "https://avatars2.githubusercontent.com/u/1116785?v=4",
      "profile": "https://github.com/ronnetzer",
=======
      "login": "omerheller",
      "name": "omerheller",
      "avatar_url": "https://avatars0.githubusercontent.com/u/18534185?v=4",
      "profile": "https://github.com/omerheller",
>>>>>>> 28b8f25c
      "contributions": [
        "code",
        "ideas",
        "doc"
      ]
    }
  ],
  "contributorsPerLine": 7,
  "projectName": "ngx-diagrams",
  "projectOwner": "Vonage",
  "repoType": "github",
  "repoHost": "https://github.com",
  "skipCi": true
}<|MERGE_RESOLUTION|>--- conflicted
+++ resolved
@@ -17,17 +17,22 @@
       ]
     },
     {
-<<<<<<< HEAD
       "login": "ronnetzer",
       "name": "Ron Netzer",
       "avatar_url": "https://avatars2.githubusercontent.com/u/1116785?v=4",
       "profile": "https://github.com/ronnetzer",
-=======
+      "contributions": [
+        "doc",
+        "code",
+        "ideas",
+        research
+      ]
+    },
+    {
       "login": "omerheller",
       "name": "omerheller",
       "avatar_url": "https://avatars0.githubusercontent.com/u/18534185?v=4",
       "profile": "https://github.com/omerheller",
->>>>>>> 28b8f25c
       "contributions": [
         "code",
         "ideas",
