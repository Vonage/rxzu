import { BehaviorSubject, Observable } from 'rxjs';
import { BaseEntity, BaseEntityType } from '../base.entity';
import { Coords } from '../interfaces/coords.interface';
import { SelectOptions } from '../interfaces/select-options.interface';
import { SerializedDiagramModel } from '../interfaces/serialization.interface';
import { DiagramEngine } from '../services/engine.service';
import { arrayToMap, ID, isArray } from '../utils/tool-kit.util';
import { HashMap } from '../utils/types';
import { BaseModel } from './base.model';
import { LinkModel } from './link.model';
import { NodeModel } from './node.model';
import { PointModel } from './point.model';
import { PortModel } from './port.model';

export class DiagramModel extends BaseEntity {
	protected _links$ = new BehaviorSubject<HashMap<LinkModel>>({});
	protected _nodes$ = new BehaviorSubject<HashMap<NodeModel>>({});
	protected _zoom$ = new BehaviorSubject(100);
	protected _offsetX$ = new BehaviorSubject(0);
	protected _offsetY$ = new BehaviorSubject(0);
	protected _gridSize$ = new BehaviorSubject(0);
	protected _maxZoomOut$ = new BehaviorSubject(null);
	protected _maxZoomIn$ = new BehaviorSubject(null);

	protected nodes$ = this._nodes$.pipe(this.entityPipe('nodes'));
	protected links$ = this._links$.pipe(this.entityPipe('links'));

	protected offsetX$ = this._offsetX$.pipe(this.entityPipe('offsetX'));
	protected offsetY$ = this._offsetY$.pipe(this.entityPipe('offsetY'));
	protected zoom$ = this._zoom$.pipe(this.entityPipe('zoom'));

	constructor(protected diagramEngine: DiagramEngine, id?: string, logPrefix: string = '[Diagram]') {
		super(id, logPrefix);
	}

	// TODO: support the following events for links and nodes
	// removed, updated<positionChanged/dataChanged>, added
	getNodes(): HashMap<NodeModel> {
		return this._nodes$.getValue();
	}

	getNode(id: ID): NodeModel | null {
		return this._nodes$.getValue()[id];
	}

	getLink(id: ID): LinkModel | null {
		return this._links$.getValue()[id];
	}

	getLinks(): HashMap<LinkModel> {
		return this._links$.getValue();
	}

	getAllPorts(options?: SelectOptions<PortModel>): Map<string, PortModel> {
		const portsMap = new Map();
		// TODO: optimize!
		Object.values(this.getNodes()).forEach(node => {
			for (const [key, port] of Object.entries(node.getPorts())) {
				if (options.filter) {
					if (options.filter(port as PortModel)) {
						portsMap.set(key, port);
					}
				} else {
					portsMap.set(key, port);
				}
			}
		});
		return portsMap;
	}

	/**
	 * Add a node to the diagram
	 * @returns Inserted Node
	 */
	addNode(node: NodeModel): NodeModel {
		this._nodes$.next({ ...this.getNodes(), [node.id]: node });
		return node;
	}

	/**
	 * Delete a node from the diagram
	 */
	deleteNode(nodeOrId: NodeModel | string): void {
		const nodeID: ID = typeof nodeOrId === 'string' ? nodeOrId : nodeOrId.id;
		const node = this.getNode(nodeID);

		// delete all related links
		Object.values(node.getPorts()).forEach((port: PortModel) => {
			Object.values(port.getLinks()).forEach(link => {
				this.deleteLink(link);
			});
		});

		const updNodes = { ...this.getNodes() };
		delete updNodes[nodeID];
		this._nodes$.next(updNodes);

		node.destroy();
	}

	/**
	 * Get nodes as observable, use `.getValue()` for snapshot
	 */
	selectNodes(): Observable<HashMap<NodeModel>> {
		return this.nodes$;
	}

	/**
	 * Add link
	 * @returns Newly created link
	 */
	addLink(link: LinkModel): LinkModel {
		this._links$.next({ ...this.getLinks(), [link.id]: link });
		return link;
	}

	/**
	 * Delete link
	 */
	deleteLink(linkOrId: LinkModel | string) {
		const linkID: ID = typeof linkOrId === 'string' ? linkOrId : linkOrId.id;
		const link = this.getLink(linkID);

		const updLinks = { ...this.getLinks() };
		delete updLinks[linkID];

		this._links$.next(updLinks);
		link.destroy();
	}

	reset() {
<<<<<<< HEAD
		Object.values(this.getLinks()).forEach(link => {
			link.destroy();
		});
		this._links$.next({});

		Object.values(this.getNodes()).forEach(node => {
			node.destroy();
		});

		this._nodes$.next({});
=======
		const links = Object.values(this.getLinks());
		const nodes = Object.values(this.getNodes());

		for (const node of nodes) {
			node.destroy();
		}

		for (const link of links) {
			link.destroy();
		}

		this._nodes$.next({});
		this._links$.next({});
>>>>>>> a3f58d54
	}

	/**
	 * Get links behaviour subject, use `.getValue()` for snapshot
	 */
	selectLinks(): Observable<HashMap<LinkModel>> {
		return this.links$;
	}

	// /**
	//  * Serialize the diagram model to JSON
	//  * @returns diagram model as a string
	//  */
	serialize(): SerializedDiagramModel {
		const serializedNodes = Object.values(this.getNodes()).map(node => node.serialize());
		const serializedLinks = Object.values(this.getLinks()).map(link => link.serialize());
		return { ...super.serialize(), nodes: serializedNodes, links: serializedLinks };
	}

	setMaxZoomOut(maxZoomOut: number) {
		this._maxZoomOut$.next(maxZoomOut);
	}

	setMaxZoomIn(maxZoomIn: number) {
		this._maxZoomIn$.next(maxZoomIn);
	}

	getMaxZoomOut() {
		return this._maxZoomOut$.getValue();
	}

	getMaxZoomIn() {
		return this._maxZoomIn$.getValue();
	}

	setOffset(x: number, y: number) {
		this._offsetX$.next(x);
		this._offsetY$.next(y);
	}

	setOffsetX(x: number) {
		this._offsetX$.next(x);
	}

	getOffsetX(): number {
		return this._offsetX$.getValue();
	}

	selectOffsetX(): Observable<number> {
		return this.offsetX$;
	}

	setOffsetY(y: number) {
		this._offsetY$.next(y);
	}

	getOffsetY(): number {
		return this._offsetY$.getValue();
	}

	selectOffsetY(): Observable<number> {
		return this.offsetY$;
	}

	setZoomLevel(z: number) {
		const maxZoomIn = this._maxZoomIn$.getValue();
		const maxZoomOut = this._maxZoomOut$.getValue();

		// check if zoom levels exceeded defined boundaries
		if ((maxZoomIn && z > maxZoomIn) || (maxZoomOut && z < maxZoomOut)) {
			return;
		}

		this._zoom$.next(z);
	}

	getZoomLevel(): number {
		return this._zoom$.getValue();
	}

	selectZoomLevel(): Observable<number> {
		return this.zoom$;
	}

	getDiagramEngine(): DiagramEngine {
		return this.diagramEngine;
	}

	clearSelection(ignore: BaseModel | null = null) {
		this.getSelectedItems().forEach(element => {
			if (ignore && ignore.id === element.id) {
				return;
			}
			element.setSelected(false);
		});
	}

	getGridPosition({ x, y }: Coords): Coords {
		const gridSize = this._gridSize$.getValue();
		if (gridSize === 0) {
			return { x, y };
		}
		return {
			x: gridSize * Math.floor((x + gridSize / 2) / gridSize),
			y: gridSize * Math.floor((y + gridSize / 2) / gridSize),
		};
	}

	getSelectedItems(...filters: BaseEntityType[]): BaseModel[] {
		if (!Array.isArray(filters)) {
			filters = [filters];
		}
		let items: BaseModel[] = [];

		// run through nodes
		items = items.concat(Object.values(this.getNodes()).flatMap(node => node.getSelectedEntities()));

		// find all the links
		items = items.concat(Object.values(this.getLinks()).flatMap(link => link.getSelectedEntities()));

		// find all points
		items = items.concat(
			Object.values(this.getLinks()).flatMap(link => {
				return link.getPoints().flatMap(point => point.getSelectedEntities());
			})
		);

		items = [...new Set(items)];

		if (filters.length > 0) {
			items = items.filter((item: BaseModel) => {
				if (filters.includes('node') && item instanceof NodeModel) {
					return true;
				}
				if (filters.includes('link') && item instanceof LinkModel) {
					return true;
				}
				if (filters.includes('port') && item instanceof PortModel) {
					return true;
				}
				if (filters.includes('point') && item instanceof PointModel) {
					return true;
				}
				return false;
			});
		}

		return items;
	}

	addAll(...models: BaseModel[]) {
		const links: LinkModel[] = [];
		const nodes: NodeModel[] = [];

		for (const model of models) {
			if (model instanceof LinkModel) {
				links.push(model);
			} else if (model instanceof NodeModel) {
				nodes.push(model);
			}
		}

		this.addLinks(links);
		this.addNodes(nodes);

		return models;
	}

	addLinks(links: LinkModel[] | HashMap<LinkModel>) {
		const added = isArray(links) ? arrayToMap(links) : links;
		this._links$.next({ ...this.getLinks(), ...added });
	}

	addNodes(nodes: NodeModel[] | HashMap<NodeModel>) {
		const added = isArray(nodes) ? arrayToMap(nodes) : nodes;
		this._nodes$.next({ ...this.getNodes(), ...added });
	}
}<|MERGE_RESOLUTION|>--- conflicted
+++ resolved
@@ -129,18 +129,6 @@
 	}
 
 	reset() {
-<<<<<<< HEAD
-		Object.values(this.getLinks()).forEach(link => {
-			link.destroy();
-		});
-		this._links$.next({});
-
-		Object.values(this.getNodes()).forEach(node => {
-			node.destroy();
-		});
-
-		this._nodes$.next({});
-=======
 		const links = Object.values(this.getLinks());
 		const nodes = Object.values(this.getNodes());
 
@@ -154,7 +142,6 @@
 
 		this._nodes$.next({});
 		this._links$.next({});
->>>>>>> a3f58d54
 	}
 
 	/**
