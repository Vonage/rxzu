import { BehaviorSubject } from 'rxjs';
import { NodeModel } from './node.model';
import { LinkModel } from './link.model';
import { BaseEntity } from '../base.entity';
<<<<<<< HEAD
import { DiagramEngine } from '../services/engine.service';
=======
import { DiagramEngine } from '../engine.service';
import { BaseModel } from './base.model';
>>>>>>> c148aaf9

export interface DiagramDataModel {
	nodes$: BehaviorSubject<{ [s: string]: NodeModel }>;
	links$: BehaviorSubject<{ [s: string]: LinkModel }>;
	zoom$: BehaviorSubject<number>;
	offsetX$: BehaviorSubject<number>;
	offsetY$: BehaviorSubject<number>;
	gridSize$: BehaviorSubject<number>;
	diagramEngine: DiagramEngine;
}

export class DiagramModel extends BaseEntity {
<<<<<<< HEAD
	constructor(private diagramEngine: DiagramEngine, id?: string) {
		super(id);
=======
	constructor(private diagramEngine: DiagramEngine) {
		super();
>>>>>>> c148aaf9
	}

	private model: DiagramDataModel = {
		nodes$: new BehaviorSubject<{ [s: string]: NodeModel }>({}),
		links$: new BehaviorSubject<{ [s: string]: LinkModel }>({}),
		zoom$: new BehaviorSubject(100),
		offsetX$: new BehaviorSubject(0),
		offsetY$: new BehaviorSubject(0),
		gridSize$: new BehaviorSubject(0),
		diagramEngine: this.diagramEngine
	};

	// TODO: support the following events for links and nodes
	// removed, updated<positionChanged/dataChanged>, added

	/**
	 * Add a node to the diagram
	 * @returns Inserted Node
	 */
	addNode(node: NodeModel): NodeModel {
<<<<<<< HEAD
		this.model.nodes$.next({ ...this.model.nodes$.value, [node.id]: node });
=======
		this.model.nodes$.next({ ...this.model.nodes$.getValue(), [node.getID()]: node });
>>>>>>> c148aaf9
		return node;
	}

	/**
	 * Delete a node from the diagram
	 */
	deleteNode(nodeOrId: NodeModel | string): void {
<<<<<<< HEAD
		const nodeId: string = typeof nodeOrId === 'string' ? nodeOrId : nodeOrId.id;

		// TODO: delete all related links
		const updNodes = { ...this.model.nodes$.value };
=======
		const nodeId: string = typeof nodeOrId === 'string' ? nodeOrId : nodeOrId.getID();

		// TODO: delete all related links
		const updNodes = { ...this.model.nodes$.getValue() };
>>>>>>> c148aaf9
		delete updNodes[nodeId];
		this.model.nodes$.next(updNodes);
	}

	/**
	 * Get nodes behaviour subject, use `.getValue()` for snapshot
	 */
	selectNodes(): BehaviorSubject<{ [s: string]: NodeModel }> {
		return this.model.nodes$;
	}

	/**
	 * Add link
	 * @returns Newly created link
	 */
	addLink(link: LinkModel): LinkModel {
<<<<<<< HEAD
		this.model.links$.next({ ...this.model.links$.value, [link.id]: link });
=======
		this.model.links$.next({ ...this.model.links$.getValue(), [link.getID()]: link });
>>>>>>> c148aaf9
		return link;
	}

	/**
	 * Delete link
	 */
	deleteLink(linkOrId: LinkModel | string) {
<<<<<<< HEAD
		const linkId: string = typeof linkOrId === 'string' ? linkOrId : linkOrId.id;

		const updLinks = { ...this.model.links$.value };
=======
		const linkId: string = typeof linkOrId === 'string' ? linkOrId : linkOrId.getID();

		const updLinks = { ...this.model.links$.getValue() };
>>>>>>> c148aaf9
		delete updLinks[linkId];

		this.model.links$.next(updLinks);
	}

	/**
	 * Get links behaviour subject, use `.getValue()` for snapshot
	 */
	selectLinks(): BehaviorSubject<{ [s: string]: LinkModel }> {
		return this.model.links$;
	}

	/**
	 * Serialize the diagram model
	 * @returns diagram model as a string
	 */
	serialize(): string {
		return JSON.stringify(this.model);
	}

	/**
	 * Load into the diagram model a serialized diagram
	 */
	deserialize(serializedModel: string) {
		this.model = JSON.parse(serializedModel);
	}

	setOffset(x: number, y: number) {
		this.model.offsetX$.next(x);
		this.model.offsetY$.next(y);
	}

	setOffsetX(x: number) {
		this.model.offsetX$.next(x);
	}

	getOffsetX(): BehaviorSubject<number> {
		return this.model.offsetX$;
	}

	setOffsetY(y: number) {
		this.model.offsetY$.next(y);
	}

	getOffsetY(): BehaviorSubject<number> {
		return this.model.offsetY$;
	}

	setZoomLevel(z: number) {
		this.model.zoom$.next(z);
	}

	getZoomLevel(): BehaviorSubject<number> {
		return this.model.zoom$;
	}

	getDiagramEngine(): DiagramEngine {
		return this.model.diagramEngine;
	}
<<<<<<< HEAD
=======

	addAll(...models: BaseModel[]) {
		models.forEach(model => {
			if (model instanceof LinkModel) {
				this.addLink(model);
			} else if (model instanceof NodeModel) {
				this.addNode(model);
			}
		});
		return models;
	}
>>>>>>> c148aaf9
}<|MERGE_RESOLUTION|>--- conflicted
+++ resolved
@@ -2,12 +2,8 @@
 import { NodeModel } from './node.model';
 import { LinkModel } from './link.model';
 import { BaseEntity } from '../base.entity';
-<<<<<<< HEAD
 import { DiagramEngine } from '../services/engine.service';
-=======
-import { DiagramEngine } from '../engine.service';
 import { BaseModel } from './base.model';
->>>>>>> c148aaf9
 
 export interface DiagramDataModel {
 	nodes$: BehaviorSubject<{ [s: string]: NodeModel }>;
@@ -20,13 +16,8 @@
 }
 
 export class DiagramModel extends BaseEntity {
-<<<<<<< HEAD
 	constructor(private diagramEngine: DiagramEngine, id?: string) {
 		super(id);
-=======
-	constructor(private diagramEngine: DiagramEngine) {
-		super();
->>>>>>> c148aaf9
 	}
 
 	private model: DiagramDataModel = {
@@ -47,11 +38,7 @@
 	 * @returns Inserted Node
 	 */
 	addNode(node: NodeModel): NodeModel {
-<<<<<<< HEAD
 		this.model.nodes$.next({ ...this.model.nodes$.value, [node.id]: node });
-=======
-		this.model.nodes$.next({ ...this.model.nodes$.getValue(), [node.getID()]: node });
->>>>>>> c148aaf9
 		return node;
 	}
 
@@ -59,17 +46,10 @@
 	 * Delete a node from the diagram
 	 */
 	deleteNode(nodeOrId: NodeModel | string): void {
-<<<<<<< HEAD
 		const nodeId: string = typeof nodeOrId === 'string' ? nodeOrId : nodeOrId.id;
 
 		// TODO: delete all related links
 		const updNodes = { ...this.model.nodes$.value };
-=======
-		const nodeId: string = typeof nodeOrId === 'string' ? nodeOrId : nodeOrId.getID();
-
-		// TODO: delete all related links
-		const updNodes = { ...this.model.nodes$.getValue() };
->>>>>>> c148aaf9
 		delete updNodes[nodeId];
 		this.model.nodes$.next(updNodes);
 	}
@@ -86,11 +66,7 @@
 	 * @returns Newly created link
 	 */
 	addLink(link: LinkModel): LinkModel {
-<<<<<<< HEAD
 		this.model.links$.next({ ...this.model.links$.value, [link.id]: link });
-=======
-		this.model.links$.next({ ...this.model.links$.getValue(), [link.getID()]: link });
->>>>>>> c148aaf9
 		return link;
 	}
 
@@ -98,15 +74,9 @@
 	 * Delete link
 	 */
 	deleteLink(linkOrId: LinkModel | string) {
-<<<<<<< HEAD
 		const linkId: string = typeof linkOrId === 'string' ? linkOrId : linkOrId.id;
 
 		const updLinks = { ...this.model.links$.value };
-=======
-		const linkId: string = typeof linkOrId === 'string' ? linkOrId : linkOrId.getID();
-
-		const updLinks = { ...this.model.links$.getValue() };
->>>>>>> c148aaf9
 		delete updLinks[linkId];
 
 		this.model.links$.next(updLinks);
@@ -166,8 +136,6 @@
 	getDiagramEngine(): DiagramEngine {
 		return this.model.diagramEngine;
 	}
-<<<<<<< HEAD
-=======
 
 	addAll(...models: BaseModel[]) {
 		models.forEach(model => {
@@ -179,5 +147,4 @@
 		});
 		return models;
 	}
->>>>>>> c148aaf9
 }