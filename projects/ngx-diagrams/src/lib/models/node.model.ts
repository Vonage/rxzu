--- conflicted
+++ resolved
@@ -1,25 +1,11 @@
-<<<<<<< HEAD
 import * as Toolkit from '../utils/tool-kit.util';
-import { BehaviorSubject } from 'rxjs';
-=======
 import { BehaviorSubject, Observable } from 'rxjs';
->>>>>>> ad58aa96
 import { PortModel } from './port.model';
 import { BaseModel } from './base.model';
 import { DiagramModel } from './diagram.model';
 import { DiagramEngine } from '../services/engine.service';
 
 export class NodeModel extends BaseModel<DiagramModel> {
-<<<<<<< HEAD
-	diagramEngine: DiagramEngine;
-	x$: BehaviorSubject<number>;
-	y$: BehaviorSubject<number>;
-	_id: string;
-	extras$: BehaviorSubject<{ [s: string]: any }>;
-	ports$: BehaviorSubject<{ [s: string]: PortModel }>;
-
-	constructor(nodeType: string = 'default', extras: { [s: string]: any } = {}, x: number = 0, y: number = 0, id?: string) {
-=======
 	id: string;
 	diagramEngine: DiagramEngine;
 
@@ -39,17 +25,13 @@
 		height: number = 0,
 		id?: string
 	) {
->>>>>>> ad58aa96
 		super(nodeType, id);
 		this.x$ = new BehaviorSubject(x);
 		this.y$ = new BehaviorSubject(y);
 		this.extras$ = new BehaviorSubject(extras);
 		this.ports$ = new BehaviorSubject({});
-<<<<<<< HEAD
-=======
 		this.width$ = new BehaviorSubject(width);
 		this.height$ = new BehaviorSubject(height);
->>>>>>> ad58aa96
 	}
 
 	setPosition(x: number, y: number) {
@@ -60,17 +42,6 @@
 		this.y$.next(y);
 	}
 
-<<<<<<< HEAD
-	/**
-	 * Creates new port and adds it to the node, position will be
-	 * decided based on the port type.
-	 * @returns New port _id
-	 */
-	addPort(name: string, type: 'in' | 'out', id: string = Toolkit.UID()): string {
-		const newPort = new PortModel(name, type, id);
-		this.ports$.next({ ...this.ports$.getValue(), [newPort.id]: newPort });
-		return newPort.id;
-=======
 	setX(x: number) {
 		this.x$.next(x);
 	}
@@ -129,6 +100,5 @@
 
 	setExtras(extras: any) {
 		this.extras$.next(extras);
->>>>>>> ad58aa96
 	}
 }