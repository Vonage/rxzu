import { BaseEntity } from '../base.entity';
<<<<<<< HEAD
import { BehaviorSubject, Observable } from 'rxjs';
import { map } from 'rxjs/operators';
import {
	createPaintedEvent,
	createParentEvent,
	createSelectionEvent,
	PaintedEvent,
	ParentChangeEvent,
	SelectionEvent
} from '../interfaces/event.interface';

export class BaseModel<X extends BaseEntity = BaseEntity> extends BaseEntity {
	private readonly _type: string;
	private readonly _parent: BehaviorSubject<X> = new BehaviorSubject(null);
	private readonly _parent$: Observable<X> = this._parent.asObservable();
	private readonly _selected: BehaviorSubject<boolean> = new BehaviorSubject(false);
	private readonly _selected$: Observable<boolean> = this._selected.asObservable();
	private readonly _painted: BehaviorSubject<boolean> = new BehaviorSubject(false);
	private readonly _painted$: Observable<boolean> = this._painted.asObservable();

	constructor(type?: string, id?: string) {
		super(id);
		this._type = type;
=======
import { BehaviorSubject, ReplaySubject } from 'rxjs';

export class BaseModel<X extends BaseEntity = BaseEntity> extends BaseEntity {
	private type: string;
	private selected$: BehaviorSubject<boolean>;
	private parent$: BehaviorSubject<X>;
	private painted$: BehaviorSubject<boolean>;
	private destroyed$: ReplaySubject<boolean>;

	constructor(type?: string, id?: string) {
		super(id);
		this.type = type;
		this.selected$ = new BehaviorSubject(false);
		this.painted$ = new BehaviorSubject(false);
		this.parent$ = new BehaviorSubject(null);
		this.destroyed$ = new ReplaySubject(0);
>>>>>>> c148aaf9
	}

	get locked(): boolean {
		return this.parent.getLocked() || this.getLocked();
	}

	get parent(): X {
		return this._parent.value;
	}

	set parent(parent: X) {
		this._parent.next(parent);
	}

	// @ts-ignore
	parentChanges(): Observable<ParentChangeEvent> {
		this._parent$.pipe(map(p => createParentEvent<BaseModel>(this, p)));
	}

	get painted(): boolean {
		return this._painted.value;
	}

	set painted(painted: boolean) {
		this._painted.next(painted);
	}

	paintChanges(): Observable<PaintedEvent> {
		return this._painted$.pipe(map(p => createPaintedEvent(this, p)));
	}

	get type(): string {
		return this._type;
	}

	get selected(): boolean {
		return this._selected.value;
	}

	set selected(selected: boolean) {
		this._selected.next(selected);
	}

	selectionChanges(): Observable<SelectionEvent> {
		return this._selected$.pipe(map(s => createSelectionEvent(this, s)));
	}

	getSelectedEntities(): BaseModel<X>[] {
		return this._selected.value ? [this] : [];
	}

	isDestroyed() {
		return this.destroyed$.asObservable();
	}

	public remove() {
		this.destroyed$.next(true);
		this.destroyed$.complete();
	}
}<|MERGE_RESOLUTION|>--- conflicted
+++ resolved
@@ -1,5 +1,4 @@
 import { BaseEntity } from '../base.entity';
-<<<<<<< HEAD
 import { BehaviorSubject, Observable } from 'rxjs';
 import { map } from 'rxjs/operators';
 import {
@@ -23,24 +22,6 @@
 	constructor(type?: string, id?: string) {
 		super(id);
 		this._type = type;
-=======
-import { BehaviorSubject, ReplaySubject } from 'rxjs';
-
-export class BaseModel<X extends BaseEntity = BaseEntity> extends BaseEntity {
-	private type: string;
-	private selected$: BehaviorSubject<boolean>;
-	private parent$: BehaviorSubject<X>;
-	private painted$: BehaviorSubject<boolean>;
-	private destroyed$: ReplaySubject<boolean>;
-
-	constructor(type?: string, id?: string) {
-		super(id);
-		this.type = type;
-		this.selected$ = new BehaviorSubject(false);
-		this.painted$ = new BehaviorSubject(false);
-		this.parent$ = new BehaviorSubject(null);
-		this.destroyed$ = new ReplaySubject(0);
->>>>>>> c148aaf9
 	}
 
 	get locked(): boolean {
@@ -92,12 +73,7 @@
 		return this._selected.value ? [this] : [];
 	}
 
-	isDestroyed() {
-		return this.destroyed$.asObservable();
-	}
-
 	public remove() {
-		this.destroyed$.next(true);
-		this.destroyed$.complete();
+		this.destroy();
 	}
 }