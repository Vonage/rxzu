import { DefaultNodeComponent } from '../components/default-node/default-node.component';
import { AbstractNodeFactory } from '../../factories/node.factory';
import { ComponentFactoryResolver, ViewContainerRef, ComponentRef, ComponentFactory } from '@angular/core';
<<<<<<< HEAD
import { DiagramEngine } from '../../services/engine.service';

export class DefaultNodeFactory extends AbstractNodeFactory<DefaultNodeComponent> {
=======
import { DiagramEngine } from '../../engine.service';
import { DefaultNodeModel } from '../models/default-node.model';

export class DefaultNodeFactory extends AbstractNodeFactory<DefaultNodeModel> {
>>>>>>> ad58aa96
	constructor(private resolver: ComponentFactoryResolver) {
		super('default');
	}

	generateWidget(diagramEngine: DiagramEngine, node: DefaultNodeModel, nodesHost: ViewContainerRef): ComponentRef<DefaultNodeComponent> {
		const componentRef = nodesHost.createComponent(this.getRecipe());
<<<<<<< HEAD
		Object.entries(node).forEach(([key, value]) => {
			componentRef.instance[key] = value;
		});
		componentRef.instance.diagramEngine = diagramEngine;

		return componentRef;
	}

	getRecipe(): ComponentFactory<DefaultNodeComponent> {
		return this.resolver.resolveComponentFactory(DefaultNodeComponent);
	}
=======

		// attach coordinates and default positional behaviour to the generated component host
		const rootNode = (componentRef.hostView as any).rootNodes[0] as HTMLElement;

		rootNode.style.position = 'absolute';
		rootNode.style.display = 'block';
		const xSub = node.selectY().subscribe(x => (rootNode.style.left = `${x}px`));
		const ySub = node.selectY().subscribe(y => (rootNode.style.top = `${y}px`));

		// onDestroy unsubscribe from coordinates to prevent memory leaks!
		componentRef.onDestroy(() => {
			xSub.unsubscribe();
			ySub.unsubscribe();
		});

		// assign all passed properties to node initialization.
		Object.entries(node).forEach(([key, value]) => {
			componentRef.instance[key] = value;
		});

		componentRef.instance.diagramEngine = diagramEngine;

		return componentRef;
	}

	getRecipe(): ComponentFactory<DefaultNodeComponent> {
		return this.resolver.resolveComponentFactory(DefaultNodeComponent);
	}

	getNewInstance(initialConfig?: any): DefaultNodeModel {
		return new DefaultNodeModel('default', ...initialConfig);
	}
>>>>>>> ad58aa96
}<|MERGE_RESOLUTION|>--- conflicted
+++ resolved
@@ -1,35 +1,16 @@
 import { DefaultNodeComponent } from '../components/default-node/default-node.component';
 import { AbstractNodeFactory } from '../../factories/node.factory';
 import { ComponentFactoryResolver, ViewContainerRef, ComponentRef, ComponentFactory } from '@angular/core';
-<<<<<<< HEAD
-import { DiagramEngine } from '../../services/engine.service';
-
-export class DefaultNodeFactory extends AbstractNodeFactory<DefaultNodeComponent> {
-=======
 import { DiagramEngine } from '../../engine.service';
 import { DefaultNodeModel } from '../models/default-node.model';
 
 export class DefaultNodeFactory extends AbstractNodeFactory<DefaultNodeModel> {
->>>>>>> ad58aa96
 	constructor(private resolver: ComponentFactoryResolver) {
 		super('default');
 	}
 
 	generateWidget(diagramEngine: DiagramEngine, node: DefaultNodeModel, nodesHost: ViewContainerRef): ComponentRef<DefaultNodeComponent> {
 		const componentRef = nodesHost.createComponent(this.getRecipe());
-<<<<<<< HEAD
-		Object.entries(node).forEach(([key, value]) => {
-			componentRef.instance[key] = value;
-		});
-		componentRef.instance.diagramEngine = diagramEngine;
-
-		return componentRef;
-	}
-
-	getRecipe(): ComponentFactory<DefaultNodeComponent> {
-		return this.resolver.resolveComponentFactory(DefaultNodeComponent);
-	}
-=======
 
 		// attach coordinates and default positional behaviour to the generated component host
 		const rootNode = (componentRef.hostView as any).rootNodes[0] as HTMLElement;
@@ -62,5 +43,4 @@
 	getNewInstance(initialConfig?: any): DefaultNodeModel {
 		return new DefaultNodeModel('default', ...initialConfig);
 	}
->>>>>>> ad58aa96
 }