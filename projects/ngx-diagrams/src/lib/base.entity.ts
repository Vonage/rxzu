<<<<<<< HEAD
import { ID, log as _log, withLog as _withLog, UID, withLog, LOG_LEVEL } from './utils/tool-kit.util';
import { BehaviorSubject, Observable, Subject } from 'rxjs';
import { map, mapTo, takeUntil } from 'rxjs/operators';
import { BaseEvent, LockEvent } from './interfaces/event.interface';
=======
import {
	arrayCoerece,
	createEvent,
	isArray,
	isFunction,
	isObject,
	log as _log,
	LOG_LEVEL,
	mapToArray,
	projectorCoerce,
	UID,
	withLog as _withLog
} from './utils/tool-kit.util';
import { BehaviorSubject, Observable, Subject, Subscription } from 'rxjs';
import { filter, map, mapTo, takeUntil } from 'rxjs/operators';
import { distinctUntilChanged } from 'rxjs/internal/operators/distinctUntilChanged';
import { ID, IDS, UpdateStateCallback } from './interfaces/types';
import { BaseEvent } from './interfaces/event.interface';
>>>>>>> 24d2b03e

export type EntityState<S> = S & {
	locked: boolean;
};

export class BaseEntity<S> {
	/**
	 * a prefix to make logs easier
	 * TODO: replace with redux devtools
	 * @internal
	 */
	private _logPrefix;
	private _id: ID;
	private _listeners: { [name: string]: Subscription } = {};
	private state$: BehaviorSubject<Readonly<EntityState<S>>>;
	private destroyed: Subject<void> = new Subject();

	log = (message: string, ...args: any): void => _log(`${this._logPrefix} ${message}: `, LOG_LEVEL.LOG, ...args);

	constructor(id?: ID, initialState?: Partial<EntityState<S>>, logPrefix = '') {
		this.onInit(id, initialState, logPrefix);
	}

	onInit(id?: ID, initialState?: Partial<EntityState<S>>, logPrefix = ''): void {
		this._id = id || UID();
		this._logPrefix = `${logPrefix}`;
		this.update({ locked: false, ...initialState });
	}

	private _addListeners(listeners: { [name: string]: Subscription }): void {
		this._listeners = {
			...this._listeners,
			...listeners
		};
	}
	private _select<R>(project: (store: EntityState<S>) => R): Observable<R> {
		return this.state$.asObservable().pipe(
			takeUntil(this.destroyed),
			map(project),
			distinctUntilChanged()
		);
	}

	private _set(newStateFn: (state: Readonly<EntityState<S>>) => EntityState<S>) {
		this.state$
			? this.state$.next(newStateFn(this.get()))
			: (this.state$ = new BehaviorSubject<Readonly<EntityState<S>>>(newStateFn({} as Readonly<EntityState<S>>)));
	}

	get id(): ID {
		return this._id;
	}

	get<K extends keyof EntityState<S>>(key: K): EntityState<S>[K];
	get<R>(project: UpdateStateCallback<EntityState<S>, R>): R;
	get(): EntityState<S>;
	get<R>(project?: UpdateStateCallback<EntityState<S>, R> | keyof EntityState<S>): R | EntityState<S> {
		return projectorCoerce(project)(this.state$.getValue());
	}

	select<K extends keyof EntityState<S>>(key: K): Observable<EntityState<S>[K]>;
	select<R>(project: UpdateStateCallback<EntityState<S>, R>): Observable<R>;
	select(): Observable<EntityState<S>>;
	select<R>(project?: UpdateStateCallback<EntityState<S>, R> | keyof EntityState<S>): Observable<R | EntityState<S>> {
		return this._select<R>(projectorCoerce(project));
	}

	update(cb: UpdateStateCallback<EntityState<S>>);
	update(state: Partial<EntityState<S>>);
	update(stateOrCb: Partial<EntityState<S>> | UpdateStateCallback<EntityState<S>>): void {
		const oldState = this.state$ ? this.state$.getValue() : ({} as Readonly<EntityState<S>>);
		let newState;
		if (isFunction(stateOrCb)) {
			newState = stateOrCb(oldState);
		} else if (isObject(stateOrCb)) {
			newState = stateOrCb;
		} else {
			throw Error(`only callback or partial state allowed`);
		}
		this._set(s => ({ ...s, ...newState }));
	}

	getByIds<X extends BaseEntity<any>, K extends keyof EntityState<S> = any>(key: K, ids?: IDS): X[];
	getByIds<X extends BaseEntity<any>, R = any>(project: UpdateStateCallback<EntityState<S>, R>, ids?: IDS): X[];
	getByIds<X extends BaseEntity<any>, R = any>(project: UpdateStateCallback<EntityState<S>, R> | keyof EntityState<S>, ids?: IDS): X[] {
		const val = projectorCoerce(project)(this.state$.getValue());
		if (isArray<X>(val)) {
			return val.filter(e => !ids || arrayCoerece(ids).includes(e.id));
		} else if (isObject(val)) {
			return mapToArray<X>(val as any).filter(e => !ids || arrayCoerece(ids).includes(e.id));
		}
		console.log('this property is not an array nor an object');
		return [];
	}

	selectByIds<X extends BaseEntity<any>, K extends keyof EntityState<S>>(key: K, ids?: IDS): Observable<X[]>;
	selectByIds<X extends BaseEntity<any>, R = any>(project: UpdateStateCallback<EntityState<S>, R>, ids?: IDS): Observable<X[]>;
	selectByIds<X extends BaseEntity<any>, R = any>(
		project: UpdateStateCallback<EntityState<S>, R> | keyof EntityState<S>,
		ids?: IDS
	): Observable<X[]> {
		return this.select(project as UpdateStateCallback<S, R>).pipe(
			map(entities => {
				if (isArray<X>(entities)) {
					return entities.filter(e => !ids || arrayCoerece(ids).includes(e.id));
				} else if (isObject(entities)) {
					return mapToArray<X>(entities as any).filter(e => !ids || arrayCoerece(ids).includes(e.id));
				}
			})
		);
	}

	doClone(lookupTable: { [s: string]: any } = {}, clone: any) {
		/*noop*/
	}

	clone(lookupTable: { [s: string]: any } = {}) {
		// try and use an existing clone first
		if (lookupTable[this.id]) {
			return lookupTable[this.id];
		}
		const clone = this.constructor.prototype.constructor(this.id, this.get());
		lookupTable[this.id] = clone;

		this.doClone(lookupTable, clone);
		return clone;
	}

	isLocked(): boolean {
		return this.get('locked');
	}

	lock(): void {
		this.update(s => ({ ...s, locked: true }));
	}

	unlock(): void {
		this.update(s => ({ ...s, locked: false }));
	}

	destroy() {
		this.log(`entity ${this.id} destroyed`);
		this.destroyed.next();
		this.destroyed.complete();
	}

	onDestroy(): Observable<BaseEvent> {
		return this.destroyed.pipe(mapTo(createEvent(this.id, this.get())));
	}

	onLockChange(): Observable<BaseEvent<{ locked: boolean }>> {
		return this.select('locked').pipe(map(locked => createEvent(this.id, { locked })));
	}

	registerListener<R extends keyof EntityState<S> = keyof EntityState<S>>(name: R, cb: (state: EntityState<S>[R]) => void): () => void {
		const disposeFn = () => {
			this._listeners[name as string].unsubscribe();
			delete this._listeners[name as string];
		};
		if (this._listeners[name as string]) {
			return disposeFn;
		}
		this._addListeners({ [name]: this.select(name).subscribe(cb) });
		return disposeFn;
	}
}<|MERGE_RESOLUTION|>--- conflicted
+++ resolved
@@ -1,138 +1,48 @@
-<<<<<<< HEAD
-import { ID, log as _log, withLog as _withLog, UID, withLog, LOG_LEVEL } from './utils/tool-kit.util';
+import { ID, log as _log, withLog as _withLog, UID, LOG_LEVEL } from './utils/tool-kit.util';
 import { BehaviorSubject, Observable, Subject } from 'rxjs';
 import { map, mapTo, takeUntil } from 'rxjs/operators';
 import { BaseEvent, LockEvent } from './interfaces/event.interface';
-=======
-import {
-	arrayCoerece,
-	createEvent,
-	isArray,
-	isFunction,
-	isObject,
-	log as _log,
-	LOG_LEVEL,
-	mapToArray,
-	projectorCoerce,
-	UID,
-	withLog as _withLog
-} from './utils/tool-kit.util';
-import { BehaviorSubject, Observable, Subject, Subscription } from 'rxjs';
-import { filter, map, mapTo, takeUntil } from 'rxjs/operators';
-import { distinctUntilChanged } from 'rxjs/internal/operators/distinctUntilChanged';
-import { ID, IDS, UpdateStateCallback } from './interfaces/types';
-import { BaseEvent } from './interfaces/event.interface';
->>>>>>> 24d2b03e
 
-export type EntityState<S> = S & {
-	locked: boolean;
-};
+export type BaseEntityType = 'node' | 'link' | 'port' | 'point';
 
-export class BaseEntity<S> {
+export class BaseEntity {
+	private _id: ID;
 	/**
-	 * a prefix to make logs easier
-	 * TODO: replace with redux devtools
-	 * @internal
+	 * a prefix to make logs more easier
 	 */
 	private _logPrefix;
-	private _id: ID;
-	private _listeners: { [name: string]: Subscription } = {};
-	private state$: BehaviorSubject<Readonly<EntityState<S>>>;
-	private destroyed: Subject<void> = new Subject();
+	private _destroyed: Subject<void> = new Subject();
+	private _destroyed$: Observable<void> = this._destroyed.asObservable();
+	private _locked: BehaviorSubject<boolean> = new BehaviorSubject(false);
+	private _locked$: Observable<boolean> = this._locked.asObservable();
 
-	log = (message: string, ...args: any): void => _log(`${this._logPrefix} ${message}: `, LOG_LEVEL.LOG, ...args);
-
-	constructor(id?: ID, initialState?: Partial<EntityState<S>>, logPrefix = '') {
-		this.onInit(id, initialState, logPrefix);
+	constructor(id?: ID, logPrefix = '') {
+		this._id = id || UID();
+		this._logPrefix = `${logPrefix}`;
 	}
 
-	onInit(id?: ID, initialState?: Partial<EntityState<S>>, logPrefix = ''): void {
-		this._id = id || UID();
-		this._logPrefix = `${logPrefix}`;
-		this.update({ locked: false, ...initialState });
-	}
-
-	private _addListeners(listeners: { [name: string]: Subscription }): void {
-		this._listeners = {
-			...this._listeners,
-			...listeners
-		};
-	}
-	private _select<R>(project: (store: EntityState<S>) => R): Observable<R> {
-		return this.state$.asObservable().pipe(
-			takeUntil(this.destroyed),
-			map(project),
-			distinctUntilChanged()
-		);
-	}
-
-	private _set(newStateFn: (state: Readonly<EntityState<S>>) => EntityState<S>) {
-		this.state$
-			? this.state$.next(newStateFn(this.get()))
-			: (this.state$ = new BehaviorSubject<Readonly<EntityState<S>>>(newStateFn({} as Readonly<EntityState<S>>)));
-	}
-
-	get id(): ID {
+	public get id(): ID {
 		return this._id;
 	}
 
-	get<K extends keyof EntityState<S>>(key: K): EntityState<S>[K];
-	get<R>(project: UpdateStateCallback<EntityState<S>, R>): R;
-	get(): EntityState<S>;
-	get<R>(project?: UpdateStateCallback<EntityState<S>, R> | keyof EntityState<S>): R | EntityState<S> {
-		return projectorCoerce(project)(this.state$.getValue());
+	public set id(id: ID) {
+		this._id = id;
 	}
 
-	select<K extends keyof EntityState<S>>(key: K): Observable<EntityState<S>[K]>;
-	select<R>(project: UpdateStateCallback<EntityState<S>, R>): Observable<R>;
-	select(): Observable<EntityState<S>>;
-	select<R>(project?: UpdateStateCallback<EntityState<S>, R> | keyof EntityState<S>): Observable<R | EntityState<S>> {
-		return this._select<R>(projectorCoerce(project));
+	log(message: string, ...args: any): void {
+		_log(`${this._logPrefix} ${message}: `, LOG_LEVEL.LOG, ...args);
 	}
 
-	update(cb: UpdateStateCallback<EntityState<S>>);
-	update(state: Partial<EntityState<S>>);
-	update(stateOrCb: Partial<EntityState<S>> | UpdateStateCallback<EntityState<S>>): void {
-		const oldState = this.state$ ? this.state$.getValue() : ({} as Readonly<EntityState<S>>);
-		let newState;
-		if (isFunction(stateOrCb)) {
-			newState = stateOrCb(oldState);
-		} else if (isObject(stateOrCb)) {
-			newState = stateOrCb;
-		} else {
-			throw Error(`only callback or partial state allowed`);
-		}
-		this._set(s => ({ ...s, ...newState }));
+	withLog(message: string, ...args: any): any {
+		return _withLog(`${this._logPrefix} ${message}: `, LOG_LEVEL.LOG, ...args);
 	}
 
-	getByIds<X extends BaseEntity<any>, K extends keyof EntityState<S> = any>(key: K, ids?: IDS): X[];
-	getByIds<X extends BaseEntity<any>, R = any>(project: UpdateStateCallback<EntityState<S>, R>, ids?: IDS): X[];
-	getByIds<X extends BaseEntity<any>, R = any>(project: UpdateStateCallback<EntityState<S>, R> | keyof EntityState<S>, ids?: IDS): X[] {
-		const val = projectorCoerce(project)(this.state$.getValue());
-		if (isArray<X>(val)) {
-			return val.filter(e => !ids || arrayCoerece(ids).includes(e.id));
-		} else if (isObject(val)) {
-			return mapToArray<X>(val as any).filter(e => !ids || arrayCoerece(ids).includes(e.id));
-		}
-		console.log('this property is not an array nor an object');
-		return [];
+	getLocked(): boolean {
+		return this._locked.getValue();
 	}
 
-	selectByIds<X extends BaseEntity<any>, K extends keyof EntityState<S>>(key: K, ids?: IDS): Observable<X[]>;
-	selectByIds<X extends BaseEntity<any>, R = any>(project: UpdateStateCallback<EntityState<S>, R>, ids?: IDS): Observable<X[]>;
-	selectByIds<X extends BaseEntity<any>, R = any>(
-		project: UpdateStateCallback<EntityState<S>, R> | keyof EntityState<S>,
-		ids?: IDS
-	): Observable<X[]> {
-		return this.select(project as UpdateStateCallback<S, R>).pipe(
-			map(entities => {
-				if (isArray<X>(entities)) {
-					return entities.filter(e => !ids || arrayCoerece(ids).includes(e.id));
-				} else if (isObject(entities)) {
-					return mapToArray<X>(entities as any).filter(e => !ids || arrayCoerece(ids).includes(e.id));
-				}
-			})
-		);
+	setLocked(locked: boolean = true) {
+		this._locked.next(locked);
 	}
 
 	doClone(lookupTable: { [s: string]: any } = {}, clone: any) {
@@ -144,48 +54,30 @@
 		if (lookupTable[this.id]) {
 			return lookupTable[this.id];
 		}
-		const clone = this.constructor.prototype.constructor(this.id, this.get());
+		const clone = { ...this };
+		clone.id = UID();
+		// clone.clearListeners();
 		lookupTable[this.id] = clone;
 
 		this.doClone(lookupTable, clone);
 		return clone;
 	}
 
-	isLocked(): boolean {
-		return this.get('locked');
+	public lockChanges(): Observable<LockEvent> {
+		return this._locked$.pipe(
+			takeUntil(this.onEntityDestroy()),
+			map(locked => new LockEvent(this, locked)),
+			this.withLog('lockChanges')
+		);
 	}
 
-	lock(): void {
-		this.update(s => ({ ...s, locked: true }));
+	public destroy() {
+		this.log('entity destroyed');
+		this._destroyed.next();
+		this._destroyed.complete();
 	}
 
-	unlock(): void {
-		this.update(s => ({ ...s, locked: false }));
-	}
-
-	destroy() {
-		this.log(`entity ${this.id} destroyed`);
-		this.destroyed.next();
-		this.destroyed.complete();
-	}
-
-	onDestroy(): Observable<BaseEvent> {
-		return this.destroyed.pipe(mapTo(createEvent(this.id, this.get())));
-	}
-
-	onLockChange(): Observable<BaseEvent<{ locked: boolean }>> {
-		return this.select('locked').pipe(map(locked => createEvent(this.id, { locked })));
-	}
-
-	registerListener<R extends keyof EntityState<S> = keyof EntityState<S>>(name: R, cb: (state: EntityState<S>[R]) => void): () => void {
-		const disposeFn = () => {
-			this._listeners[name as string].unsubscribe();
-			delete this._listeners[name as string];
-		};
-		if (this._listeners[name as string]) {
-			return disposeFn;
-		}
-		this._addListeners({ [name]: this.select(name).subscribe(cb) });
-		return disposeFn;
+	public onEntityDestroy(): Observable<BaseEvent<BaseEntity>> {
+		return this._destroyed$.pipe(mapTo(new BaseEvent(this)));
 	}
 }