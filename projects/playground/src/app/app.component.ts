--- conflicted
+++ resolved
@@ -1,15 +1,9 @@
 import { Component, OnInit } from '@angular/core';
-<<<<<<< HEAD
-// import { DiagramModel } from 'projects/ngx-diagrams/src/lib/models/diagram.model';
-// import { NodeModel } from 'projects/ngx-diagrams/src/lib/models/node.model';
-// import { DefaultNodeModel } from 'projects/ngx-diagrams/src/lib/defaults/models/default-node.model';
-=======
 import { DiagramModel } from 'projects/ngx-diagrams/src/lib/models/diagram.model';
 import { DiagramEngine } from 'ngx-diagrams';
 import { NodeModel } from 'projects/ngx-diagrams/src/lib/models/node.model';
 import { DefaultNodeModel } from 'projects/ngx-diagrams/src/lib/defaults/models/default-node.model';
 import { DefaultPortModel } from 'projects/ngx-diagrams/src/lib/defaults/models/default-port.model';
->>>>>>> c148aaf9
 
 @Component({
 	selector: 'app-root',
@@ -18,22 +12,13 @@
 })
 export class AppComponent implements OnInit {
 	title = 'playground';
-	// diagramModel: DiagramModel;
+	diagramModel: DiagramModel;
 
-	constructor() // private diagramEngine: DiagramEngine
-	{}
+	constructor(
+		private diagramEngine: DiagramEngine
+	) { }
 
 	ngOnInit() {
-<<<<<<< HEAD
-		// this.diagramEngine.registerDefaultFactories();
-		// this.diagramModel = this.diagramEngine.createDiagram();
-		// const node1 = new DefaultNodeModel();
-		// node1.setPosition(500, 300);
-		// node1.updateDimensions({ height: 200, width: 200 });
-		// // node1.addPort('out1');
-		// this.diagramModel.addNode(node1);
-		// // example for reactivity and locking
-=======
 		const nodesDefaultDimensions = { height: 200, width: 200 };
 		this.diagramEngine.registerDefaultFactories();
 		this.diagramModel = this.diagramEngine.createDiagram();
@@ -53,7 +38,6 @@
 		this.diagramModel.addAll(node1, node2);
 
 		// example for reactivity and locking
->>>>>>> c148aaf9
 		// setTimeout(() => {
 		// 	node1.updateDimensions({ width: 150, height: 150 });
 		// 	node1.setPosition(300, 500);
