--- conflicted
+++ resolved
@@ -1,17 +1,18 @@
-<<<<<<< HEAD
-import { Component, EventEmitter, OnInit, Output } from '@angular/core';
+import {
+  Component,
+  EventEmitter,
+  OnInit,
+  Output,
+  ViewChild,
+} from '@angular/core';
 import {
   DiagramModel,
   NodeModel,
+  BaseAction,
   PortModel,
   BaseModel,
-  DiagramEngine,
-  BaseAction,
+  RxZuDiagramComponent,
 } from '@rxzu/angular';
-=======
-import { Component, EventEmitter, OnInit, Output, ViewChild } from '@angular/core';
-import { DiagramModel, NodeModel, BaseAction, PortModel, BaseModel, RxZuDiagramComponent } from '@rxzu/angular';
->>>>>>> 55dd6f0e
 import { filter } from 'rxjs/operators';
 
 @Component({
@@ -24,7 +25,8 @@
 })
 export class EventsExampleStoryComponent implements OnInit {
   diagramModel: DiagramModel;
-  @ViewChild(RxZuDiagramComponent, { static: true }) diagram?: RxZuDiagramComponent;
+  @ViewChild(RxZuDiagramComponent, { static: true })
+  diagram?: RxZuDiagramComponent;
 
   @Output() events: EventEmitter<{
     action: BaseAction | null;
