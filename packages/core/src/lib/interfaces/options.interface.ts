--- conflicted
+++ resolved
@@ -8,7 +8,13 @@
 import { Coords } from './coords.interface';
 import { Dimensions } from './dimensions.interface';
 
-export type BaseEntityType = 'node' | 'link' | 'port' | 'point' | 'label' | 'diagram';
+export type BaseEntityType =
+  | 'node'
+  | 'link'
+  | 'port'
+  | 'point'
+  | 'label'
+  | 'diagram';
 
 // export type Serializable =
 //   | string
@@ -21,7 +27,7 @@
 // export type SerializedModel = Record<string, Serializable>;
 
 export interface BaseEntityOptions {
-  type: BaseEntityType
+  type: BaseEntityType;
   name: string;
   displayName?: string;
   locked?: boolean;
@@ -33,7 +39,6 @@
   parent?: E;
 }
 
-<<<<<<< HEAD
 export interface KeyBindigsOptions {
   delete?: {
     keyCodes?: number[];
@@ -43,14 +48,10 @@
       altKey?: boolean;
       metaKey?: boolean;
     };
-  }
+  };
 }
 
-
-export interface DiagramModelOptions extends BaseEntityOptions {
-=======
 export interface DiagramModelOptions extends Omit<BaseEntityOptions, 'type'> {
->>>>>>> 55dd6f0e
   offsetX?: number;
   offsetY?: number;
   zoom?: number;
@@ -65,14 +66,16 @@
   keyBindings?: KeyBindigsOptions;
 }
 
-export interface NodeModelOptions extends Omit<BaseModelOptions<DiagramModel>, 'type'> {
+export interface NodeModelOptions
+  extends Omit<BaseModelOptions<DiagramModel>, 'type'> {
   coords?: Coords;
   dimensions?: Dimensions;
   ports?: PortModelOptions[];
   extras?: any;
 }
 
-export interface LinkModelOptions extends Omit<BaseModelOptions<DiagramModel>, 'type'> {
+export interface LinkModelOptions
+  extends Omit<BaseModelOptions<DiagramModel>, 'type'> {
   points?: PointModelOptions[];
   sourcePort?: PortModel;
   targetPort?: PortModel;
@@ -80,7 +83,8 @@
   label?: LabelModel;
 }
 
-export interface PortModelOptions extends Omit<BaseModelOptions<NodeModel>, 'type'> {
+export interface PortModelOptions
+  extends Omit<BaseModelOptions<NodeModel>, 'type'> {
   coords?: Coords;
   linkName?: string;
   maximumLinks?: number;
@@ -89,11 +93,13 @@
   canCreateLinks?: boolean;
 }
 
-export interface PointModelOptions extends Omit<BaseModelOptions<LinkModel>, 'type'> {
+export interface PointModelOptions
+  extends Omit<BaseModelOptions<LinkModel>, 'type'> {
   coords?: Coords;
 }
 
-export interface LabelModelOptions extends Omit<BaseModelOptions<LinkModel>, 'type'> {
+export interface LabelModelOptions
+  extends Omit<BaseModelOptions<LinkModel>, 'type'> {
   rotation?: number;
   coords?: Coords;
   text?: string;
