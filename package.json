--- conflicted
+++ resolved
@@ -1,12 +1,11 @@
 {
-<<<<<<< HEAD
   "name": "ngx-diagrams-workspace",
   "version": "0.0.0-development",
   "scripts": {
     "ng": "ng",
     "start": "ng serve",
     "build": "ng build --base-href /ngx-diagrams/ --prod",
-    "build-lib": "ng build ngx-diagrams && zip -r dist/ngx-diagrams.zip dist/ngx-diagrams",
+    "build-lib": "ng build ngx-diagrams && bestzip dist/ngx-diagrams.zip dist/ngx-diagrams/**/*",
     "test": "ng test",
     "lint": "ng lint",
     "lint-lib": "ng lint ngx-diagrams",
@@ -85,88 +84,4 @@
       "config": ".commitizenrc"
     }
   }
-=======
-	"name": "ngx-diagrams-workspace",
-	"version": "0.0.0",
-	"scripts": {
-		"ng": "ng",
-		"start": "ng serve",
-		"build": "ng build --base-href /ngx-diagrams/ --prod",
-		"build-lib": "ng build ngx-diagrams && cd dist/ngx-diagrams && bestzip ../ngx-diagrams.zip *",
-		"test": "ng test",
-		"lint": "ng lint",
-		"lint-lib": "ng lint ngx-diagrams",
-		"e2e": "ng e2e",
-		"semantic-release": "semantic-release",
-		"storybook": "start-storybook -s .storybook/static",
-		"build-storybook": "build-storybook -c .storybook -o ./dist/docs .storybook/static"
-	},
-	"private": true,
-	"dependencies": {
-		"@angular/animations": "~7.2.0",
-		"@angular/common": "~7.2.0",
-		"@angular/compiler": "~7.2.0",
-		"@angular/core": "~7.2.0",
-		"@angular/forms": "~7.2.0",
-		"@angular/platform-browser": "~7.2.0",
-		"@angular/platform-browser-dynamic": "~7.2.0",
-		"@angular/router": "~7.2.0",
-		"core-js": "^2.5.4",
-		"ngx-markdown": "^7.1.5",
-		"rxjs": "~6.3.3",
-		"zone.js": "~0.8.26"
-	},
-	"devDependencies": {
-		"@angular-devkit/build-angular": "~0.13.0",
-		"@angular-devkit/build-ng-packagr": "~0.13.0",
-		"@angular/cli": "~7.3.8",
-		"@angular/compiler-cli": "~7.2.0",
-		"@angular/language-service": "~7.2.0",
-		"@babel/core": "^7.4.4",
-		"@commitlint/cli": "^7.5.2",
-		"@commitlint/config-conventional": "^7.5.0",
-		"@semantic-release/changelog": "^3.0.2",
-		"@semantic-release/commit-analyzer": "^6.1.0",
-		"@semantic-release/git": "^7.0.8",
-		"@semantic-release/npm": "^5.1.7",
-		"@storybook/addon-notes": "^5.0.11",
-		"@storybook/addon-storysource": "^5.0.11",
-		"@storybook/angular": "^5.0.11",
-		"@types/jasmine": "~2.8.8",
-		"@types/jasminewd2": "~2.0.3",
-		"@types/node": "~8.9.4",
-		"babel-loader": "^8.0.5",
-		"bestzip": "^2.1.2",
-		"codelyzer": "~4.5.0",
-		"cz-customizable": "^6.0.0",
-		"git-cz": "^3.0.1",
-		"husky": "^2.1.0",
-		"jasmine-core": "~2.99.1",
-		"jasmine-spec-reporter": "~4.2.1",
-		"karma": "~4.0.0",
-		"karma-chrome-launcher": "~2.2.0",
-		"karma-coverage-istanbul-reporter": "~2.0.1",
-		"karma-jasmine": "~1.1.2",
-		"karma-jasmine-html-reporter": "^0.2.2",
-		"lint-staged": "^8.1.6",
-		"ng-packagr": "^4.2.0",
-		"prettier": "^1.17.0",
-		"protractor": "~5.4.0",
-		"semantic-release": "^15.13.3",
-		"ts-node": "~7.0.0",
-		"tsickle": ">=0.34.0",
-		"tslib": "^1.9.0",
-		"tslint": "~5.11.0",
-		"tslint-config-prettier": "^1.18.0",
-		"typescript": "~3.2.2"
-	},
-	"config": {
-		"commitizen": {
-			"path": "node_modules/cz-customizable"
-		},
-		"cz-customizable": {
-			"config": ".commitizenrc"
-		}
-	}
->>>>>>> 410198a0
 }