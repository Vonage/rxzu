--- conflicted
+++ resolved
@@ -1,100 +1,4 @@
 {
-<<<<<<< HEAD
-  "name": "ngx-diagrams-workspace",
-  "version": "2.16.0",
-  "author": {
-    "email": "daniel.netzer7@gmail.com",
-    "name": "Daniel Netzer"
-  },
-  "license": "MIT",
-  "scripts": {
-    "ng": "ng",
-    "start": "ng serve",
-    "build": "ng build --base-href /ngx-diagrams/ --prod",
-    "build-lib": "ng build ngx-diagrams --prod",
-    "test": "ng test",
-    "lint": "ng lint",
-    "lint-lib": "ng lint ngx-diagrams",
-    "e2e": "ng e2e",
-    "pack-zip": "cd dist/ngx-diagrams && npx bestzip ../ngx-diagrams.zip * && cd ../../",
-    "semantic-release": "npx semantic-release",
-    "storybook": "start-storybook -s .storybook/static",
-    "build-storybook": "build-storybook -c .storybook -o ./dist/docs .storybook/static",
-    "snyk-protect": "snyk protect",
-    "prepare": "npm run snyk-protect"
-  },
-  "repository": {
-    "type": "git",
-    "url": "https://github.com/DanielNetzer/ngx-diagrams.git"
-  },
-  "dependencies": {
-    "@angular/animations": "~9.0.7",
-    "@angular/common": "~9.0.7",
-    "@angular/compiler": "~9.0.7",
-    "@angular/core": "~9.0.7",
-    "@angular/forms": "~9.0.7",
-    "@angular/platform-browser": "~9.0.7",
-    "@angular/platform-browser-dynamic": "~9.0.7",
-    "@angular/router": "~9.0.7",
-    "core-js": "^2.5.4",
-    "ngx-markdown": "^9.0.0",
-    "rxjs": "~6.5.3",
-    "dagre": "^0.8.5",
-    "tslib": "^1.11.1",
-    "zone.js": "~0.10.2",
-    "snyk": "^1.316.1"
-  },
-  "devDependencies": {
-    "@angular-devkit/build-angular": "~0.900.7",
-    "@angular-devkit/build-ng-packagr": "~0.900.7",
-    "@angular/cli": "~9.0.7",
-    "@angular/compiler-cli": "~9.0.7",
-    "@angular/language-service": "~9.0.7",
-    "@babel/core": "^7.9.0",
-    "@commitlint/cli": "^8.3.5",
-    "@commitlint/config-conventional": "^8.3.4",
-    "@semantic-release/changelog": "^5.0.0",
-    "@semantic-release/commit-analyzer": "^8.0.1",
-    "@semantic-release/exec": "^5.0.0",
-    "@semantic-release/git": "^9.0.0",
-    "@semantic-release/npm": "^7.0.5",
-    "@storybook/addon-notes": "^5.3.17",
-    "@storybook/addon-storysource": "^5.3.17",
-    "@storybook/angular": "^5.3.17",
-    "@types/jasmine": "~3.4.0",
-    "@types/jasminewd2": "~2.0.6",
-    "@types/node": "^12.11.1",
-    "@types/lodash": "^4.14.138",
-    "@types/dagre": "^0.7.42",
-    "babel-loader": "^8.0.5",
-    "codelyzer": "^5.1.2",
-    "cz-customizable": "^6.2.0",
-    "git-cz": "^4.3.1",
-    "husky": "^4.2.3",
-    "jasmine-core": "~2.99.1",
-    "jasmine-spec-reporter": "~4.2.1",
-    "karma": "~4.0.0",
-    "karma-chrome-launcher": "~2.2.0",
-    "karma-coverage-istanbul-reporter": "~2.0.1",
-    "karma-jasmine": "~1.1.2",
-    "karma-jasmine-html-reporter": "^0.2.2",
-    "lint-staged": "^10.0.8",
-    "ng-packagr": "^9.0.3",
-    "prettier": "^1.19.1",
-    "protractor": "~5.4.0",
-    "semantic-release": "^17.0.4",
-    "ts-node": "~8.7.0",
-    "tslint": "^6.1.0",
-    "tslint-config-prettier": "^1.18.0",
-    "typescript": "~3.7.2"
-  },
-  "config": {
-    "commitizen": {
-      "path": "node_modules/cz-customizable"
-    }
-  },
-  "snyk": true
-=======
 	"name": "ngx-diagrams-workspace",
 	"version": "2.16.0",
 	"author": {
@@ -185,5 +89,4 @@
 			"path": "node_modules/cz-customizable"
 		}
 	}
->>>>>>> c2421946
 }